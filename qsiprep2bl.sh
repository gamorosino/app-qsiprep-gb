--- conflicted
+++ resolved
@@ -47,11 +47,6 @@
 [ "$acq" != "null" ] && outfile=${outfile}_acq-${acq[0]}
 
 # copy the appropriate anatomy data, based on space input
-<<<<<<< HEAD
-cp $SRCDIR/sub-${sub}_desc-preproc_T1w.nii.gz output_anat_preproc/t1.nii.gz;
-cp $SRCDIR/sub-${sub}_dseg.nii.gz output_dseg/parc.nii.gz;
-cp $SRCDIR/sub-${sub}_desc-brain_mask.nii.gz output_brainmask/mask.nii.gz;
-=======
 if [ $space == "T1w" ]; then
     find $SRCDIR -type f -name "sub-${sub}*_desc-preproc*_T1w.nii.gz" ! -name "*_space-MNI152NLin2009cAsym*" -exec cp {} output_anat_preproc/t1.nii.gz \;
     find $SRCDIR -type f -name "sub-${sub}*_dseg.nii.gz" ! -name "*_space-MNI152NLin2009cAsym*" -exec cp {} output_dseg/parc.nii.gz \;
@@ -61,7 +56,6 @@
     cp $SRCDIR/sub-${sub}*_space-MNI152NLin2009cAsym*_dseg.nii.gz output_dseg/parc.nii.gz;
     cp $SRCDIR/sub-${sub}*_space-MNI152NLin2009cAsym*_desc-brain*_mask.nii.gz output_brainmask/mask.nii.gz;
 fi
->>>>>>> 3100c436
 
 # copy dwi output to bl output dir
 cp $outsub/dwi/${outfile}*_space-T1w*_desc-preproc*_dwi.nii.gz output_dwi/dwi.nii.gz
@@ -94,8 +88,9 @@
     grad=$outsub/dwi/${outfile}_space-T1w_desc-preproc_dwi.b
     time singularity exec -e docker://brainlife/mrtrix3:3.0.3 \
         mrconvert output_dwi/dwi.nii.gz -grad $grad output.mif \
-        -export_grad_fsl output_dwi/dwi.bvecs output_dwi/dwi.bvals -force
+        -export_grad_fsl output_dwi/dwi.bvecs dwi.bvals -force
     rm output.mif
+    rm dwi.bvals
 fi
 
 # copy confounds.tsv file to regressors directory
